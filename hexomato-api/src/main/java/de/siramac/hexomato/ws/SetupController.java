--- conflicted
+++ resolved
@@ -30,13 +30,8 @@
 
     public SetupController(GameService gameService) {
         this.gameService = gameService;
-<<<<<<< HEAD
         gameService.createGame(PLAYER_1, false, "αMax");
         gameService.createGame(PLAYER_2, false, "Monte-Carlo");
-=======
-        gameService.createGame(PLAYER_1, false, "[AI] WALL·E");
-        gameService.createGame(PLAYER_2, false, "[AI] EVE");
->>>>>>> e1753fd6
         triggerSse(gameService.loadCurrentGames());
     }
 
@@ -49,11 +44,8 @@
 
     @GetMapping("/createGame/player/{player}/name/{name}")
     public Mono<Long> createGame(@PathVariable Player player, @PathVariable String name) {
-<<<<<<< HEAD
         return Mono.fromCallable(() -> gameService.createGame(player, true ,name))
-=======
-        return Mono.fromCallable(() -> gameService.createGame(player, true, name))
->>>>>>> e1753fd6
+
                 .subscribeOn(Schedulers.boundedElastic())
                 .map(gameId -> {
                     triggerSse(gameService.loadCurrentGames());
