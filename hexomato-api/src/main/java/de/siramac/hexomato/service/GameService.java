package de.siramac.hexomato.service;

<<<<<<< HEAD
import de.siramac.hexomato.agent.Agent;
import de.siramac.hexomato.agent.mcts.MctsAgent;
=======
import de.siramac.hexomato.ai.AiAssistant;
>>>>>>> e1753fd6
import de.siramac.hexomato.domain.Game;
import de.siramac.hexomato.domain.GameRepository;
import de.siramac.hexomato.domain.Node;
import de.siramac.hexomato.domain.Player;
import lombok.RequiredArgsConstructor;
import lombok.extern.slf4j.Slf4j;
import org.springframework.stereotype.Service;
import org.springframework.transaction.annotation.Transactional;

import java.util.*;
import java.util.concurrent.Callable;
import java.util.concurrent.TimeUnit;

import static de.siramac.hexomato.domain.Game.BOARD_SIZE;
import static de.siramac.hexomato.domain.Player.PLAYER_1;
import static de.siramac.hexomato.domain.Player.PLAYER_2;

@Slf4j
@Service
@Transactional
@RequiredArgsConstructor
public class GameService {

    private final GameRepository gameRepository;
<<<<<<< HEAD
    private Agent agent;

    public Long createGame(Player player, boolean humanPlayer, String name) {
        if (!humanPlayer) {
            agent = new MctsAgent(player, new Game(player, false, name));
        }

=======
    private final AiAssistant aiAssistant;

    public Long createGame(Player player, boolean humanPlayer, String name) {
>>>>>>> e1753fd6
        Game game = new Game(player, humanPlayer, name);
        game = gameRepository.saveGame(game);
        return game.getId();
    }

    public List<Game> loadCurrentGames() {
        return gameRepository.loadCurrentGames();
    }

    public Game loadGame(Long gameId) {
        return gameRepository.loadGame(gameId);
    }

    public synchronized boolean joinGame(Long gameId, Player player, String name) {
        Game game = gameRepository.loadGame(gameId);
        if (game == null) {
            return false;
        }
        if (player == PLAYER_1) {
            game.setNamePlayer1(name);
            game.setHumanPlayer1(true);
        } else if (player == PLAYER_2) {
            game.setNamePlayer2(name);
            game.setHumanPlayer2(true);
        }
        gameRepository.saveGame(game);

        if (!game.isHumanPlayer1()) {
<<<<<<< HEAD
            createGame(PLAYER_1, false, "αMax");
        }
        if (!game.isHumanPlayer2()) {
            createGame(PLAYER_2, false, "Monte-Carlo");
=======
            createGame(PLAYER_1, false, "WALL-E");
        }
        if (!game.isHumanPlayer2()) {
            createGame(PLAYER_2, false, "EVE");
>>>>>>> e1753fd6
        }
        return true;
    }

    public Game makeMove(Long gameId, int row, int col, Player player) {
        Game game = gameRepository.loadGame(gameId);
        if (!isValidGameState(game)) {
            log.error("Invalid game state. game: {}", game);
            return null;
        }
        if (!isValidRowAndColumn(row, col)) {
            log.error("Invalid row or column. row: {}, column: {}", row, col);
            return null;
        }
        Node node = game.getBoard()[row][col];
        if (!isValidMove(game, node, player)) {
            log.error("Invalid move. turn: {}, player: {}", game.getTurn(), node.getPlayer());
            return null;
        }
<<<<<<< HEAD

        game.makeMoveOnBoard(node.getRow(), node.getCol(), player);
        game = gameRepository.saveGame(game);
        return game;
=======
        makeMoveOnBoard(game.getBoard(), node, player);

        setNewGameState(game, node, player);
        game = gameRepository.saveGame(game);
        return game;
    }

    private boolean isValidGameState(Game game) {
        return game != null && game.getWinner() == null;
    }

    private boolean isValidRowAndColumn(int row, int col) {
        return col >= 0 && col < BOARD_SIZE && row >= 0 & row < BOARD_SIZE;
    }

    private boolean isValidMove(Game game, Node node, Player player) {
        return game.getTurn() == player && node.getPlayer() == null;
    }

    private void setNewGameState(Game game, Node node, Player player) {
        Set<Node> winnerPath = findWinnerPath(game.getBoard(), node, player);
        if (!winnerPath.isEmpty()) {
            for (Node winnerNode : winnerPath) {
                winnerNode.setPartOfWinnerPath(true);
            }
            game.setWinner(player);
        } else {
            game.setTurn(game.getTurn() == PLAYER_1 ? PLAYER_2 : PLAYER_1);
        }
>>>>>>> e1753fd6
    }

    public void deleteOlderGames() {
        gameRepository.deleteOlderGames();
    }

<<<<<<< HEAD
    private boolean isValidGameState(Game game) {
        return game != null && game.getWinner() == null;
    }

    private boolean isValidRowAndColumn(int row, int col) {
        return col >= 0 && col < BOARD_SIZE && row >= 0 & row < BOARD_SIZE;
=======
    private Set<Node> findWinnerPath(Node[][] board, Node node, Player player) {
        Set<Node> visited = breadthFirstSearch(board, node);
        boolean containsRowMin = false;
        boolean containsRowMax = false;
        boolean containsColMin = false;
        boolean containsColMax = false;

        for (Node v : visited) {
            if (v.getRow() == 0) {
                containsRowMin = true;
            }
            if (v.getRow() == BOARD_SIZE - 1) {
                containsRowMax = true;
            }
            if (v.getCol() == 0) {
                containsColMin = true;
            }
            if (v.getCol() == BOARD_SIZE - 1) {
                containsColMax = true;
            }
        }
        if (player == PLAYER_1 && containsRowMin && containsRowMax) {
            return visited;
        } else if (player == PLAYER_2 && containsColMin && containsColMax) {
            return visited;
        }
        return Collections.emptySet();
>>>>>>> e1753fd6
    }

    private boolean isValidMove(Game game, Node node, Player player) {
        return game.getTurn() == player && node.getPlayer() == null;
    }

    public boolean isAiTurn(Game game) {
        return isValidGameState(game) &&
            (
                (game.getTurn() == PLAYER_1 && !game.isHumanPlayer1()) ||
                (game.getTurn() == PLAYER_2 && !game.isHumanPlayer2())
            );
    }

<<<<<<< HEAD
    public Game makeAiMove(Game game) {
         Node node = agent.getMove(game);
         game = makeMove(game.getId(), node.getRow(), node.getCol(), game.getTurn());
         return game;
=======
    public boolean isAiTurn(Game game) {
        return isValidGameState(game) &&
                ((game.getTurn() == PLAYER_1 && !game.isHumanPlayer1())
                        || (game.getTurn() == PLAYER_2 && !game.isHumanPlayer2()));
    }

    public Game makeAiMove(Game game) {
        Node lastMove = getLastMove(game);
        StringBuilder userMessageContent = new StringBuilder("We are playing on gameId " + game.getId() + ". ");
        if (lastMove == null) {
            userMessageContent.append("The game starts. ");
        } else {
            userMessageContent.append("I make this move: row ").append(lastMove.getRow()).append(", column ").append(lastMove.getCol()).append(". ");
        }
        userMessageContent.append("It's your turn now, ").append(game.getTurn()).append(".");
        log.info("User: {}", userMessageContent);
        String response = retryWithTimeout(
                () -> aiAssistant.chat(game.getId(), userMessageContent.toString())
                        .collectList()
                        .map(s -> String.join(" ", s))
                        .block(),
                () -> game.getTurn() == gameRepository.loadTurn(game.getId())
        );
        log.info("AI: {}", response);
        return loadGame(game.getId());
    }

    private Node getLastMove(Game game) {
        Node lastMove = null;
        for (int i = 0; i < BOARD_SIZE; i++) {
            for (int j = 0; j < BOARD_SIZE; j++) {
                if (game.getBoard()[i][j].isLastMove()) {
                    lastMove = game.getBoard()[i][j];
                }
            }
        }
        return lastMove;
    }

    private String retryWithTimeout(Callable<String> method, Callable<Boolean> condition) {
        final int maxAttempts = 5;
        final long timeoutMillis = 3000;
        for (int attempt = 1; attempt <= maxAttempts; attempt++) {
            try {
                if (condition.call()) {
                    // condition.call() checks if a previous method.call() already set a move,
                    // although an exception was thrown
                    return method.call();
                }
            } catch (Exception e) {
                log.error("Attempt {} failed: {}", attempt, e.getMessage());
                if (attempt < maxAttempts) {
                    try {
                        TimeUnit.MILLISECONDS.sleep(timeoutMillis);
                    } catch (InterruptedException ie) {
                        Thread.currentThread().interrupt();
                        throw new IllegalStateException("Retry process was interrupted: ", ie);
                    }
                }
            }
        }
        return null;
    }

    public void deleteOlderGames() {
        gameRepository.deleteOlderGames();
>>>>>>> e1753fd6
    }
}<|MERGE_RESOLUTION|>--- conflicted
+++ resolved
@@ -1,11 +1,7 @@
 package de.siramac.hexomato.service;
 
-<<<<<<< HEAD
 import de.siramac.hexomato.agent.Agent;
 import de.siramac.hexomato.agent.mcts.MctsAgent;
-=======
-import de.siramac.hexomato.ai.AiAssistant;
->>>>>>> e1753fd6
 import de.siramac.hexomato.domain.Game;
 import de.siramac.hexomato.domain.GameRepository;
 import de.siramac.hexomato.domain.Node;
@@ -30,7 +26,7 @@
 public class GameService {
 
     private final GameRepository gameRepository;
-<<<<<<< HEAD
+
     private Agent agent;
 
     public Long createGame(Player player, boolean humanPlayer, String name) {
@@ -38,11 +34,6 @@
             agent = new MctsAgent(player, new Game(player, false, name));
         }
 
-=======
-    private final AiAssistant aiAssistant;
-
-    public Long createGame(Player player, boolean humanPlayer, String name) {
->>>>>>> e1753fd6
         Game game = new Game(player, humanPlayer, name);
         game = gameRepository.saveGame(game);
         return game.getId();
@@ -71,17 +62,10 @@
         gameRepository.saveGame(game);
 
         if (!game.isHumanPlayer1()) {
-<<<<<<< HEAD
             createGame(PLAYER_1, false, "αMax");
         }
         if (!game.isHumanPlayer2()) {
             createGame(PLAYER_2, false, "Monte-Carlo");
-=======
-            createGame(PLAYER_1, false, "WALL-E");
-        }
-        if (!game.isHumanPlayer2()) {
-            createGame(PLAYER_2, false, "EVE");
->>>>>>> e1753fd6
         }
         return true;
     }
@@ -101,17 +85,14 @@
             log.error("Invalid move. turn: {}, player: {}", game.getTurn(), node.getPlayer());
             return null;
         }
-<<<<<<< HEAD
 
         game.makeMoveOnBoard(node.getRow(), node.getCol(), player);
         game = gameRepository.saveGame(game);
         return game;
-=======
-        makeMoveOnBoard(game.getBoard(), node, player);
+    }
 
-        setNewGameState(game, node, player);
-        game = gameRepository.saveGame(game);
-        return game;
+    public void deleteOlderGames() {
+        gameRepository.deleteOlderGames();
     }
 
     private boolean isValidGameState(Game game) {
@@ -126,65 +107,6 @@
         return game.getTurn() == player && node.getPlayer() == null;
     }
 
-    private void setNewGameState(Game game, Node node, Player player) {
-        Set<Node> winnerPath = findWinnerPath(game.getBoard(), node, player);
-        if (!winnerPath.isEmpty()) {
-            for (Node winnerNode : winnerPath) {
-                winnerNode.setPartOfWinnerPath(true);
-            }
-            game.setWinner(player);
-        } else {
-            game.setTurn(game.getTurn() == PLAYER_1 ? PLAYER_2 : PLAYER_1);
-        }
->>>>>>> e1753fd6
-    }
-
-    public void deleteOlderGames() {
-        gameRepository.deleteOlderGames();
-    }
-
-<<<<<<< HEAD
-    private boolean isValidGameState(Game game) {
-        return game != null && game.getWinner() == null;
-    }
-
-    private boolean isValidRowAndColumn(int row, int col) {
-        return col >= 0 && col < BOARD_SIZE && row >= 0 & row < BOARD_SIZE;
-=======
-    private Set<Node> findWinnerPath(Node[][] board, Node node, Player player) {
-        Set<Node> visited = breadthFirstSearch(board, node);
-        boolean containsRowMin = false;
-        boolean containsRowMax = false;
-        boolean containsColMin = false;
-        boolean containsColMax = false;
-
-        for (Node v : visited) {
-            if (v.getRow() == 0) {
-                containsRowMin = true;
-            }
-            if (v.getRow() == BOARD_SIZE - 1) {
-                containsRowMax = true;
-            }
-            if (v.getCol() == 0) {
-                containsColMin = true;
-            }
-            if (v.getCol() == BOARD_SIZE - 1) {
-                containsColMax = true;
-            }
-        }
-        if (player == PLAYER_1 && containsRowMin && containsRowMax) {
-            return visited;
-        } else if (player == PLAYER_2 && containsColMin && containsColMax) {
-            return visited;
-        }
-        return Collections.emptySet();
->>>>>>> e1753fd6
-    }
-
-    private boolean isValidMove(Game game, Node node, Player player) {
-        return game.getTurn() == player && node.getPlayer() == null;
-    }
-
     public boolean isAiTurn(Game game) {
         return isValidGameState(game) &&
             (
@@ -193,78 +115,12 @@
             );
     }
 
-<<<<<<< HEAD
     public Game makeAiMove(Game game) {
          Node node = agent.getMove(game);
          game = makeMove(game.getId(), node.getRow(), node.getCol(), game.getTurn());
          return game;
-=======
-    public boolean isAiTurn(Game game) {
-        return isValidGameState(game) &&
-                ((game.getTurn() == PLAYER_1 && !game.isHumanPlayer1())
-                        || (game.getTurn() == PLAYER_2 && !game.isHumanPlayer2()));
-    }
-
-    public Game makeAiMove(Game game) {
-        Node lastMove = getLastMove(game);
-        StringBuilder userMessageContent = new StringBuilder("We are playing on gameId " + game.getId() + ". ");
-        if (lastMove == null) {
-            userMessageContent.append("The game starts. ");
-        } else {
-            userMessageContent.append("I make this move: row ").append(lastMove.getRow()).append(", column ").append(lastMove.getCol()).append(". ");
-        }
-        userMessageContent.append("It's your turn now, ").append(game.getTurn()).append(".");
-        log.info("User: {}", userMessageContent);
-        String response = retryWithTimeout(
-                () -> aiAssistant.chat(game.getId(), userMessageContent.toString())
-                        .collectList()
-                        .map(s -> String.join(" ", s))
-                        .block(),
-                () -> game.getTurn() == gameRepository.loadTurn(game.getId())
-        );
-        log.info("AI: {}", response);
-        return loadGame(game.getId());
-    }
-
-    private Node getLastMove(Game game) {
-        Node lastMove = null;
-        for (int i = 0; i < BOARD_SIZE; i++) {
-            for (int j = 0; j < BOARD_SIZE; j++) {
-                if (game.getBoard()[i][j].isLastMove()) {
-                    lastMove = game.getBoard()[i][j];
-                }
-            }
-        }
-        return lastMove;
-    }
-
-    private String retryWithTimeout(Callable<String> method, Callable<Boolean> condition) {
-        final int maxAttempts = 5;
-        final long timeoutMillis = 3000;
-        for (int attempt = 1; attempt <= maxAttempts; attempt++) {
-            try {
-                if (condition.call()) {
-                    // condition.call() checks if a previous method.call() already set a move,
-                    // although an exception was thrown
-                    return method.call();
-                }
-            } catch (Exception e) {
-                log.error("Attempt {} failed: {}", attempt, e.getMessage());
-                if (attempt < maxAttempts) {
-                    try {
-                        TimeUnit.MILLISECONDS.sleep(timeoutMillis);
-                    } catch (InterruptedException ie) {
-                        Thread.currentThread().interrupt();
-                        throw new IllegalStateException("Retry process was interrupted: ", ie);
-                    }
-                }
-            }
-        }
-        return null;
-    }
 
     public void deleteOlderGames() {
         gameRepository.deleteOlderGames();
->>>>>>> e1753fd6
     }
 }